--- conflicted
+++ resolved
@@ -45,11 +45,8 @@
     --with-caf=PATH         path to CAF install root or build directory
 
   Optional packages in non-standard locations:
-<<<<<<< HEAD
     --with-arrow=PATH       path to Arrow install root or build directory
-=======
     --with-broker=PATH      path to Broker install root
->>>>>>> 31707c15
     --with-snappy=PATH      path to Snappy install root
     --with-pcap=PATH        path to libpcap install root
     --with-perftools=PATH   path to gperftools install root
@@ -174,13 +171,11 @@
     --with-caf=*)
       append_cache_entry CAF_ROOT_DIR PATH "$optarg"
       ;;
-<<<<<<< HEAD
     --with-arrow=*)
       append_cache_entry ARROW_ROOT_DIR PATH "$optarg"
-=======
+      ;;
     --with-broker=*)
       append_cache_entry BROKER_ROOT_DIR PATH "$optarg"
->>>>>>> 31707c15
       ;;
     --with-snappy=*)
       append_cache_entry SNAPPY_ROOT_DIR PATH "$optarg"

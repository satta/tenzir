//    _   _____   __________
//   | | / / _ | / __/_  __/     Visibility
//   | |/ / __ |_\ \  / /          Across
//   |___/_/ |_/___/ /_/       Space and Time
//
// SPDX-FileCopyrightText: (c) 2023 The VAST Contributors
// SPDX-License-Identifier: BSD-3-Clause

#include <tenzir/arrow_table_slice.hpp>
#include <tenzir/concept/parseable/numeric/bool.hpp>
#include <tenzir/data.hpp>
#include <tenzir/detail/range_map.hpp>
#include <tenzir/expression.hpp>
#include <tenzir/fbs/data.hpp>
#include <tenzir/flatbuffer.hpp>
#include <tenzir/fwd.hpp>
#include <tenzir/operator.hpp>
#include <tenzir/plugin.hpp>
#include <tenzir/series.hpp>
#include <tenzir/series_builder.hpp>
#include <tenzir/table_slice.hpp>
#include <tenzir/table_slice_builder.hpp>
#include <tenzir/type.hpp>

#include <arrow/array.h>
#include <arrow/array/array_base.h>
#include <arrow/array/builder_primitive.h>
#include <arrow/type.h>
#include <caf/error.hpp>
#include <caf/sum_type.hpp>
#include <tsl/robin_map.h>

#include <chrono>
#include <concepts>
#include <memory>
#include <string>

namespace tenzir::plugins::lookup_table {

namespace {

template <typename T>
auto try_lossless_cast(T x) -> std::optional<T> {
  return x;
}

template <typename To, typename From>
auto try_lossless_cast(From from) -> std::optional<To>
  requires std::integral<From> && std::integral<To>
           && (not std::same_as<From, To>)
{
  // Adapted from narrow.hpp
  auto to = detail::narrow_cast<To>(from);
  if (static_cast<From>(to) != from
      && (detail::is_same_signedness<To, From>::value
          || (to < To{}) != (from < From{}))) {
    return std::nullopt;
  }
  return to;
}

template <typename To, typename From>
auto try_lossless_cast(From from) -> std::optional<To>
  requires(std::floating_point<From> || std::floating_point<To>)
          && (not std::same_as<From, To>)
{
  if constexpr (std::integral<To>) {
    if (not std::is_signed_v<To> && from < From{}) {
      return std::nullopt;
    }
  }
  auto to = static_cast<To>(from);
  if (static_cast<From>(to) != from) {
    return std::nullopt;
  }
  return to;
}

// Used as the key in the lookup table.
//
// Wraps a `data`, which is modified in such a way so that
// `key_data{int64_t{42}} == key_data{uint64_t{42}} == key_data{double{42.0}}`,
// and their hashes also compare equal.
// This is achieved by casting the incoming data to `int64` or `uint64` if the
// conversion is lossless. The original type information is retained, to be used
// with context dumps and binary serialization.
class key_data {
  static constexpr size_t i64_index = static_cast<size_t>(
    caf::detail::tl_index_of<data::types, int64_t>::value);
  static constexpr size_t u64_index = static_cast<size_t>(
    caf::detail::tl_index_of<data::types, uint64_t>::value);
  static constexpr size_t double_index
    = static_cast<size_t>(caf::detail::tl_index_of<data::types, double>::value);

public:
  key_data() = default;

  explicit(false) key_data(data d)
    : original_type_index_(d.get_data().index()),
      data_(from_data(std::move(d))) {
  }

  friend bool operator==(const key_data& a, const key_data& b) {
    return a.data_ == b.data_;
  }

  /// Returns `data` that's used as the key in the lookup table.
  auto to_lookup_data() const -> const data& {
    return data_;
  }

  /// Returns `data` that has the same type as the `data` originally given to
  /// construct `*this`.
  auto to_original_data() const -> data {
    if (original_type_index_ == data_.get_data().index()) {
      return data_;
    }
    auto visitor = [&]<typename T>(T&& x) -> data {
      if constexpr (std::is_same_v<T, int64_t> || std::is_same_v<T, uint64_t>
                    || std::is_same_v<T, double>) {
        return to_original_data_impl<T>();
      } else {
        return x;
      }
    };
    return caf::visit(visitor, data_);
  }

  /// Calls `out.emplace_back(x)` for every `x` that the value contained in
  /// `*this` can be losslessly converted to.
  void populate_snapshot_data(auto& out) const {
    auto visitor = [&]<typename T>(const T& x) {
      if constexpr (std::is_same_v<T, int64_t> || std::is_same_v<T, uint64_t>
                    || std::is_same_v<T, double>) {
        if (auto y = try_lossless_cast<int64_t>(x)) {
          out.emplace_back(data{*y});
        }
        if (auto y = try_lossless_cast<uint64_t>(x)) {
          out.emplace_back(data{*y});
        }
        if (auto y = try_lossless_cast<double>(x)) {
          out.emplace_back(data{*y});
        }
      } else {
        out.emplace_back(data{x});
      }
    };
    caf::visit(visitor, data_);
  }

  auto original_type_index() const -> size_t {
    return original_type_index_;
  }

private:
  static auto from_data(data d) -> data {
    auto visitor = []<typename T>(T x) -> data {
      if constexpr (std::is_same_v<T, int64_t> || std::is_same_v<T, uint64_t>
                    || std::is_same_v<T, double>) {
        // First try int64, then uint64, fall back to double
        if (auto y = try_lossless_cast<int64_t>(x)) {
          return data{*y};
        }
        if (auto y = try_lossless_cast<uint64_t>(x)) {
          return data{*y};
        }
        return data{x};
      } else {
        return x;
      }
    };
    return caf::visit(visitor, std::move(d));
  }

  template <typename StoredType>
  auto to_original_data_impl() const -> data {
    switch (original_type_index_) {
      case i64_index:
        return data{static_cast<int64_t>(caf::get<StoredType>(data_))};
      case u64_index:
        return data{static_cast<uint64_t>(caf::get<StoredType>(data_))};
      case double_index:
        return data{static_cast<double>(caf::get<StoredType>(data_))};
      default:
        TENZIR_UNREACHABLE();
    }
  }

  size_t original_type_index_{0};
  data data_{caf::none};
};

} // namespace

} // namespace tenzir::plugins::lookup_table

namespace std {

template <>
struct hash<tenzir::plugins::lookup_table::key_data> {
  auto operator()(const tenzir::plugins::lookup_table::key_data& x) const {
    return tenzir::hash(x.to_lookup_data());
  }
};

} // namespace std

namespace tenzir::plugins::lookup_table {

namespace {

using map_type = tsl::robin_map<key_data, data>;

class ctx final : public virtual context {
public:
  ctx() noexcept = default;

  explicit ctx(map_type context_entries) noexcept
    : context_entries{std::move(context_entries)} {
    // nop
  }

  auto context_type() const -> std::string override {
    return "lookup-table";
  }

  auto apply(series array) const
    -> caf::expected<std::vector<series>> override {
    auto builder = series_builder{};
<<<<<<< HEAD
    for (const auto& value : array.values()) {
      if (auto it = context_entries.find(value); it != context_entries.end()) {
=======
    for (const auto& value : s.values()) {
      if (auto it = context_entries.find(materialize(value));
          it != context_entries.end()) {
>>>>>>> 3853b314
        builder.data(it->second);
      } else {
        builder.null();
      }
    }
    return builder.finish();
  }

  auto snapshot(parameter_map parameters) const
    -> caf::expected<expression> override {
    auto column = parameters["field"];
    auto keys = list{};
    keys.reserve(context_entries.size());
    auto first_index = std::optional<size_t>{};
    for (const auto& [k, _] : context_entries) {
      k.populate_snapshot_data(keys);
      auto current_index = k.original_type_index();
      if (not first_index) [[unlikely]] {
        first_index = current_index;
      } else if (*first_index != current_index) [[unlikely]] {
        // TODO: With the language revamp, we should get heterogeneous lookups
        // for free.
        return caf::make_error(ec::unimplemented,
                               "lookup-table does not support snapshots for "
                               "heterogeneous keys");
      }
    }
    return expression{
      predicate{
        field_extractor(*column),
        relational_operator::in,
        data{keys},
      },
    };
  }

  /// Inspects the context.
  auto show() const -> record override {
    return record{{"num_entries", context_entries.size()}};
  }

  auto dump() -> generator<table_slice> override {
    auto entry_builder = series_builder{};
    for (const auto& [key, value] : context_entries) {
      auto row = entry_builder.record();
      row.field("key", key.to_original_data());
      row.field("value", value);
      if (entry_builder.length() >= context::dump_batch_size_limit) {
        co_yield entry_builder.finish_assert_one_slice(
          fmt::format("tenzir.{}.info", context_type()));
      }
    }
    // Dump all remaining entries that did not reach the size limit.
    co_yield entry_builder.finish_assert_one_slice(
      fmt::format("tenzir.{}.info", context_type()));
  }

  /// Updates the context.
  auto update(table_slice slice, context::parameter_map parameters)
    -> caf::expected<update_result> override {
    // context does stuff on its own with slice & parameters
    if (parameters.contains("clear")) {
      auto clear = parameters["clear"];
      if (not clear or (clear and clear->empty())) {
        context_entries.clear();
      } else if (clear) {
        auto clear_v = false;
        if (not parsers::boolean(*clear, clear_v)) {
          return caf::make_error(ec::invalid_argument,
                                 "value for 'clear' key needs to be a valid "
                                 "boolean <true/false>");
        }
        if (clear_v) {
          context_entries.clear();
        }
      }
    }
    TENZIR_ASSERT(slice.rows() != 0);
    if (not parameters.contains("key")) {
      return caf::make_error(ec::invalid_argument, "missing 'key' parameter");
    }
    auto key_field = parameters["key"];
    if (not key_field) {
      return caf::make_error(ec::invalid_argument,
                             "invalid 'key' parameter; 'key' must be a string");
    }
    auto key_column = slice.schema().resolve_key_or_concept_once(*key_field);
    if (not key_column) {
      // If there's no key column then we cannot do much.
      return update_result{record{}};
    }
    auto [key_type, key_array] = key_column->get(slice);
    auto context_array = std::static_pointer_cast<arrow::Array>(
      to_record_batch(slice)->ToStructArray().ValueOrDie());
    auto key_values = values(key_type, *key_array);
    auto key_values_list = list{};
    auto context_values = values(slice.schema(), *context_array);
    auto key_it = key_values.begin();
    auto context_it = context_values.begin();
    while (key_it != key_values.end()) {
      TENZIR_ASSERT(context_it != context_values.end());
      auto materialized_key = materialize(*key_it);
      context_entries.insert_or_assign(materialized_key,
                                       materialize(*context_it));
      key_values_list.emplace_back(materialized_key);
      ++key_it;
      ++context_it;
    }
    TENZIR_ASSERT(context_it == context_values.end());
    auto query_f = [key_values_list = std::move(key_values_list)](
                     parameter_map params) -> caf::expected<expression> {
      auto column = params["field"];
      return expression{
        predicate{
          field_extractor(*column),
          relational_operator::in,
          data{key_values_list},
        },
      };
    };
    return update_result{.update_info = show(),
                         .make_query = std::move(query_f)};
  }

  auto make_query() -> make_query_type override {
    auto key_values_list = list{};
    key_values_list.reserve(context_entries.size());
    for (const auto& entry : context_entries) {
      entry.first.populate_snapshot_data(key_values_list);
    }
    return [key_values_list = std::move(key_values_list)](
             parameter_map params) -> caf::expected<expression> {
      auto column = params["field"];
      if (not column) {
        return caf::make_error(ec::invalid_argument,
                               "missing 'field' parameter for lookup in "
                               "lookup-table");
      }
      return expression{
        predicate{
          field_extractor(*column),
          relational_operator::in,
          data{key_values_list},
        },
      };
    };
  }

  auto reset(context::parameter_map) -> caf::expected<record> override {
    context_entries.clear();
    return show();
  }

  auto save() const -> caf::expected<save_result> override {
    // We save the context by formatting into a record of this format:
    //   [{key: key, value: value}, ...]
    auto builder = flatbuffers::FlatBufferBuilder{};
    auto value_offsets = std::vector<flatbuffers::Offset<fbs::Data>>{};
    value_offsets.reserve(context_entries.size());
    for (const auto& [key, value] : context_entries) {
      auto field_offsets
        = std::vector<flatbuffers::Offset<fbs::data::RecordField>>{};
      field_offsets.reserve(2);
      const auto key_key_offset = builder.CreateSharedString("key");
      const auto key_value_offset = pack(builder, key.to_original_data());
      field_offsets.emplace_back(fbs::data::CreateRecordField(
        builder, key_key_offset, key_value_offset));
      const auto value_key_offset = builder.CreateSharedString("value");
      const auto value_value_offset = pack(builder, value);
      field_offsets.emplace_back(fbs::data::CreateRecordField(
        builder, value_key_offset, value_value_offset));
      const auto record_offset
        = fbs::data::CreateRecordDirect(builder, &field_offsets);
      value_offsets.emplace_back(fbs::CreateData(
        builder, fbs::data::Data::record, record_offset.Union()));
    }
    const auto list_offset
      = fbs::data::CreateListDirect(builder, &value_offsets);
    const auto data_offset
      = fbs::CreateData(builder, fbs::data::Data::list, list_offset.Union());
    fbs::FinishDataBuffer(builder, data_offset);
    return save_result{.data = chunk::make(builder.Release()), .version = 1};
  }

private:
  map_type context_entries;
};

struct v1_loader : public context_loader {
  auto version() const -> int {
    return 1;
  }

  auto load(chunk_ptr serialized) const
    -> caf::expected<std::unique_ptr<context>> {
    auto fb = flatbuffer<fbs::Data>::make(std::move(serialized));
    if (not fb) {
      return caf::make_error(ec::serialization_error,
                             fmt::format("failed to deserialize lookup table "
                                         "context: {}",
                                         fb.error()));
    }
    auto context_entries = map_type{};
    const auto* list = fb.value()->data_as_list();
    if (not list) {
      return caf::make_error(ec::serialization_error,
                             "failed to deserialize lookup table "
                             "context: no valid list value for "
                             "serialized context entry list");
    }
    if (not list->values()) {
      return caf::make_error(ec::serialization_error,
                             "failed to deserialize lookup table "
                             "context: missing or invalid values for "
                             "context entry in serialized entry list");
    }
    for (const auto* list_value : *list->values()) {
      const auto* record = list_value->data_as_record();
      if (not record) {
        return caf::make_error(ec::serialization_error,
                               "failed to deserialize lookup table "
                               "context: invalid type for "
                               "context entry in serialized entry list, "
                               "entry must be a record");
      }
      if (not record->fields() or record->fields()->size() != 2) {
        return caf::make_error(ec::serialization_error,
                               "failed to deserialize lookup table "
                               "context: invalid or missing value for "
                               "context entry in serialized entry list, "
                               "entry must be a record {key, value}");
      }
      data key;
      data value;
      auto err = unpack(*record->fields()->Get(0)->data(), key);
      if (err) {
        return caf::make_error(ec::serialization_error,
                               fmt::format("failed to deserialize lookup "
                                           "table "
                                           "context: invalid key: {}",
                                           err));
      }
      err = unpack(*record->fields()->Get(1)->data(), value);
      if (err) {
        return caf::make_error(ec::serialization_error,
                               fmt::format("failed to deserialize lookup "
                                           "table "
                                           "context: invalid value: {}",
                                           err));
      }
      context_entries.emplace(std::move(key), std::move(value));
    }

    return std::make_unique<ctx>(std::move(context_entries));
  }
};

class plugin : public virtual context_plugin {
  auto initialize(const record&, const record&) -> caf::error override {
    register_loader(std::make_unique<v1_loader>());
    return caf::none;
  }

  auto name() const -> std::string override {
    return "lookup-table";
  }

  auto make_context(context::parameter_map) const
    -> caf::expected<std::unique_ptr<context>> override {
    return std::make_unique<ctx>();
  }
};

} // namespace

} // namespace tenzir::plugins::lookup_table

TENZIR_REGISTER_PLUGIN(tenzir::plugins::lookup_table::plugin)<|MERGE_RESOLUTION|>--- conflicted
+++ resolved
@@ -227,14 +227,9 @@
   auto apply(series array) const
     -> caf::expected<std::vector<series>> override {
     auto builder = series_builder{};
-<<<<<<< HEAD
-    for (const auto& value : array.values()) {
-      if (auto it = context_entries.find(value); it != context_entries.end()) {
-=======
     for (const auto& value : s.values()) {
       if (auto it = context_entries.find(materialize(value));
           it != context_entries.end()) {
->>>>>>> 3853b314
         builder.data(it->second);
       } else {
         builder.null();

--- conflicted
+++ resolved
@@ -15,11 +15,7 @@
             - alert.action
     replace_rrname:
       - replace:
-<<<<<<< HEAD
-          fields: 
-=======
           fields:
->>>>>>> 72ffe19b
             dns.rrname: "foobar.net"
     select_row:
       - where:
@@ -28,11 +24,7 @@
       - hash:
           field: fileinfo.filename
           out: filename_hash
-<<<<<<< HEAD
-    project_fields:
-=======
     select_fields:
->>>>>>> 72ffe19b
       - select:
           fields:
             - ip

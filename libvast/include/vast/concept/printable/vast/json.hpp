--- conflicted
+++ resolved
@@ -64,70 +64,34 @@
       return true;
     }
 
-<<<<<<< HEAD
     bool operator()(view<bool> x) noexcept {
       out_ = x ? fmt::format_to(out_, "true") : fmt::format_to(out_, "false");
       return true;
     }
 
-    bool operator()(view<integer> x) noexcept {
-      out_ = fmt::format_to(out_, "{}", x.value);
-      return true;
-=======
-    bool operator()(const int64_t& x) {
-      return printers::str.print(out_, std::to_string(x));
-    }
-
-    bool operator()(const ip& x) {
-      static auto p = '"' << make_printer<ip>{} << '"';
-      return p.print(out_, x);
->>>>>>> 9883c55c
-    }
-
-    bool operator()(view<count> x) noexcept {
+    bool operator()(view<int64_t> x) noexcept {
       out_ = fmt::format_to(out_, "{}", x);
       return true;
     }
 
-    bool operator()(view<real> x) noexcept {
-      if (real i; std::modf(x, &i) == 0.0) // NOLINT
+    bool operator()(view<uint64_t> x) noexcept {
+      out_ = fmt::format_to(out_, "{}", x);
+      return true;
+    }
+
+    bool operator()(view<double> x) noexcept {
+      if (double i; std::modf(x, &i) == 0.0) // NOLINT
         out_ = fmt::format_to(out_, "{}.0", i);
       else
         out_ = fmt::format_to(out_, "{}", x);
       return true;
     }
 
-<<<<<<< HEAD
     bool operator()(view<duration> x) noexcept {
       if (options_.numeric_durations) {
         const auto seconds
-          = std::chrono::duration_cast<std::chrono::duration<real>>(x).count();
+          = std::chrono::duration_cast<std::chrono::duration<double>>(x).count();
         return (*this)(seconds);
-=======
-    template <class T>
-    bool operator()(const T& x) {
-      if constexpr (human_readable_durations
-                    && std::is_same_v<T, view<duration>>) {
-        static auto p = '"' << make_printer<duration>{} << '"';
-        return p.print(out_, x);
-      }
-      if constexpr (std::is_arithmetic_v<T>) {
-        // Print non-finite numbers as `null`.
-        if (!std::isfinite(x))
-          return printers::str.print(out_, "null");
-        auto str = std::to_string(x);
-        if constexpr (std::is_floating_point_v<T>) {
-          // Avoid trailing zeros.
-          if (double i; std::modf(x, &i) == 0.0)
-            str.erase(str.find('.') + 2, std::string::npos);
-          else
-            str.erase(str.find_last_not_of('0') + 1, std::string::npos);
-        }
-        return printers::str.print(out_, str);
-      } else {
-        data y;
-        return convert(x, y) && caf::visit(*this, y);
->>>>>>> 9883c55c
       }
       static auto p = '"' << make_printer<duration>{} << '"';
       return p.print(out_, x);
@@ -147,8 +111,8 @@
       return (*this)(x.string());
     }
 
-    bool operator()(view<address> x) noexcept {
-      static auto p = '"' << make_printer<address>{} << '"';
+    bool operator()(view<ip> x) noexcept {
+      static auto p = '"' << make_printer<ip>{} << '"';
       return p.print(out_, x);
     }
 

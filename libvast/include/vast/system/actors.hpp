//    _   _____   __________
//   | | / / _ | / __/_  __/     Visibility
//   | |/ / __ |_\ \  / /          Across
//   |___/_/ |_/___/ /_/       Space and Time
//
// SPDX-FileCopyrightText: (c) 2021 The VAST Contributors
// SPDX-License-Identifier: BSD-3-Clause

#pragma once

#include "vast/fwd.hpp"

#include "vast/aliases.hpp"
#include "vast/atoms.hpp"

#include <caf/inspector_access.hpp>
#include <caf/io/fwd.hpp>

#include <filesystem>

#define VAST_ADD_TYPE_ID(type) CAF_ADD_TYPE_ID(vast_actors, type)

// NOLINTNEXTLINE(cert-dcl58-cpp)
namespace caf {

template <>
struct inspector_access<std::filesystem::path> {
  template <class Inspector>
  static auto apply(Inspector& f, std::filesystem::path& x) {
    auto str = x.string();
    auto result = f.apply(str);
    if constexpr (Inspector::is_loading)
      x = {str};
    return result;
  }
};

} // namespace caf

namespace vast::system {

/// Helper utility that enables extending typed actor forward declarations
/// without including <caf/typed_actor.hpp>.
template <class... Fs>
struct typed_actor_fwd;

template <class... Fs>
struct typed_actor_fwd {
  template <class Handle>
  struct extend_with_helper;

  template <class... Gs>
  struct extend_with_helper<caf::typed_actor<Gs...>> {
    using type = typed_actor_fwd<Fs..., Gs...>;
  };

  template <class Handle>
  using extend_with = typename extend_with_helper<Handle>::type;

  using unwrap = caf::typed_actor<Fs...>;
  using unwrap_as_broker = caf::io::typed_broker<Fs...>;
};

/// The STREAM SINK actor interface.
/// @tparam Unit The stream unit.
/// @tparam Args... Additional parameters passed using
/// `caf::stream_source::add_outbound_path`.
template <class Unit, class... Args>
using stream_sink_actor = typename typed_actor_fwd<
  // Add a new source.
  auto(caf::stream<Unit>, Args...)
    ->caf::result<caf::inbound_stream_slot<Unit>>>::unwrap;

/// The FLUSH LISTENER actor interface.
using flush_listener_actor = typed_actor_fwd<
  // Reacts to the requested flush message.
  auto(atom::flush)->caf::result<void>>::unwrap;

/// The RECEIVER SINK actor interface.
/// This can be used to avoid defining an opaque alias for a single-handler
/// interface.
/// @tparam T The type of first parameter of the message handler the the actor
///           handle must implement.
/// @tparam Ts... The types of additional parameters for the message handler.
template <class T, class... Ts>
using receiver_actor = typename typed_actor_fwd<
  // Add a new source.
  auto(T, Ts...)->caf::result<void>>::unwrap;

/// The STATUS CLIENT actor interface.
using status_client_actor = typed_actor_fwd<
  // Reply to a status request from the NODE.
  auto(atom::status, status_verbosity)->caf::result<record>>::unwrap;

/// The TERMINATION HANDLER actor interface.
using termination_handler_actor = typed_actor_fwd<
  // Receive a signal from the reflector.
  auto(atom::signal, int)->caf::result<void>>::unwrap;

/// The SIGNAL REFLECTOR actor interface.
using signal_reflector_actor = typed_actor_fwd<
  // Receive a signal from the listener.
  auto(atom::internal, atom::signal, int)->caf::result<void>,
  // Subscribe to one or more signals.
  auto(atom::subscribe)->caf::result<void>>::unwrap;

/// The ERASER actor interface.
using eraser_actor = typed_actor_fwd<
  /// The periodic loop of the ERASER.
  auto(atom::ping)->caf::result<void>,
  // Trigger a new eraser cycle.
  auto(atom::run)->caf::result<atom::ok>>
  // Conform to the protocol of the STATUS CLIENT actor.
  ::extend_with<status_client_actor>::unwrap;

/// The STORE actor interface.
using store_actor = typed_actor_fwd<
  // Handles an extraction for the given expression.
  // TODO: It's a bit weird that the store plugin implementation needs to
  // implement query handling. It may be better to have an API that exposes
  // an mmapped view of the contained table slices; or to provide an opaque
  // callback that the store can use for that.
  auto(atom::query, query_context)->caf::result<uint64_t>,
  // TODO: Replace usage of `atom::erase` with `query::erase` in call sites.
  auto(atom::erase, ids)->caf::result<uint64_t>>::unwrap;

/// Passive store default implementation actor interface.
using default_passive_store_actor = typed_actor_fwd<
  // Proceed with a previously received `extract` query.
  auto(atom::internal, atom::extract, uuid)->caf::result<void>,
  // Proceed with a previously received `count` query.
  auto(atom::internal, atom::count, uuid)->caf::result<void>>
  // Based on the store_actor interface.
  ::extend_with<store_actor>::unwrap;

/// The STORE BUILDER actor interface.
using store_builder_actor = typed_actor_fwd<>::extend_with<store_actor>
  // Conform to the protocol of the STREAM SINK actor for table slices.
  ::extend_with<stream_sink_actor<table_slice>>
  // Conform to the protocol of the STATUS CLIENT actor.
  ::extend_with<status_client_actor>::unwrap;

/// Active store default implementation actor interface.
using default_active_store_actor = typed_actor_fwd<
  // Proceed with a previously received `extract` query.
  auto(atom::internal, atom::extract, uuid)->caf::result<void>,
  // Proceed with a previously received `count` query.
  auto(atom::internal, atom::count, uuid)->caf::result<void>>
  // Based on the store_builder_actor interface.
  ::extend_with<store_builder_actor>::unwrap;

/// The PARTITION actor interface.
using partition_actor = typed_actor_fwd<
  // Evaluate the given expression and send the matching events to the receiver.
  auto(atom::query, query_context)->caf::result<uint64_t>,
  // Delete the whole partition from disk.
  auto(atom::erase)->caf::result<atom::done>>
  // Conform to the procol of the STATUS CLIENT actor.
  ::extend_with<status_client_actor>::unwrap;

/// The EVALUATOR actor interface.
using evaluator_actor = typed_actor_fwd<
  // Evaluates the expression and responds with matching ids.
  auto(atom::run)->caf::result<ids>>::unwrap;

/// The INDEXER actor interface.
using indexer_actor = typed_actor_fwd<
  // Returns the ids for the given predicate.
  auto(atom::evaluate, curried_predicate)->caf::result<ids>,
  // Requests the INDEXER to shut down.
  auto(atom::shutdown)->caf::result<void>>::unwrap;

/// The ACTIVE INDEXER actor interface.
using active_indexer_actor = typed_actor_fwd<
  // Hooks into the table slice column stream.
  auto(caf::stream<table_slice_column>)
    ->caf::result<caf::inbound_stream_slot<table_slice_column>>,
  // Finalizes the ACTIVE INDEXER into a chunk, which containes an INDEXER.
  auto(atom::snapshot)->caf::result<chunk_ptr>>
  // Conform the the INDEXER ACTOR interface.
  ::extend_with<indexer_actor>
  // Conform to the procol of the STATUS CLIENT actor.
  ::extend_with<status_client_actor>::unwrap;

/// The ACCOUNTANT actor interface.
using accountant_actor = typed_actor_fwd<
  // Update the configuration of the ACCOUNTANT.
  auto(atom::config, accountant_config)->caf::result<atom::ok>,
  // Registers the sender with the ACCOUNTANT.
  auto(atom::announce, std::string)->caf::result<void>,
  // Record duration metric.
  auto(atom::metrics, std::string, duration, metrics_metadata)->caf::result<void>,
  // Record time metric.
  auto(atom::metrics, std::string, time, metrics_metadata)->caf::result<void>,
  // Record integer metric.
  auto(atom::metrics, std::string, integer, metrics_metadata)->caf::result<void>,
  // Record count metric.
  auto(atom::metrics, std::string, count, metrics_metadata)->caf::result<void>,
  // Record real metric.
  auto(atom::metrics, std::string, real, metrics_metadata)->caf::result<void>,
  // Record a metrics report.
  auto(atom::metrics, report)->caf::result<void>,
  // Record a performance report.
  auto(atom::metrics, performance_report)->caf::result<void>>
  // Conform to the procotol of the STATUS CLIENT actor.
  ::extend_with<status_client_actor>::unwrap;

/// The PARTITION CREATION LISTENER actor interface.
using partition_creation_listener_actor = typed_actor_fwd<
  auto(atom::update, partition_synopsis_pair)->caf::result<void>,
  auto(atom::update, std::vector<partition_synopsis_pair>)
    ->caf::result<void>>::unwrap;

/// The CATALOG actor interface.
using catalog_actor = typed_actor_fwd<
  // Reinitialize the catalog from a set of partition synopses. Used at
  // startup, so the map is expected to be huge and we use a shared_ptr
  // to be sure it's not accidentally copied.
  auto(atom::merge,
       std::shared_ptr<std::unordered_map<uuid, partition_synopsis_ptr>>)
    ->caf::result<atom::ok>,
  // Merge a single partition synopsis.
  auto(atom::merge, uuid, partition_synopsis_ptr)->caf::result<atom::ok>,
  // Merge a set of partition synopsis.
  auto(atom::merge, std::vector<partition_synopsis_pair>)->caf::result<atom::ok>,
  // Get *ALL* partition synopses stored in the catalog.
  auto(atom::get)->caf::result<std::vector<partition_synopsis_pair>>,
  // Erase a single partition synopsis.
  auto(atom::erase, uuid)->caf::result<atom::ok>,
  // Atomatically replace a set of partititon synopses with another.
  auto(atom::replace, std::vector<uuid>, std::vector<partition_synopsis_pair>)
    ->caf::result<atom::ok>,
  // Return the candidate partitions per type for a query.
  auto(atom::candidates, vast::query_context)->caf::result<catalog_lookup_result>,
  // Retrieves all known types.
  auto(atom::get, atom::type)->caf::result<type_set>,
  // Registers a given layout.
  auto(atom::put, vast::type)->caf::result<void>,
  // Retrieves the known taxonomies.
  auto(atom::get, atom::taxonomies)->caf::result<taxonomies>,
  // Resolves an expression in terms of the known taxonomies.
<<<<<<< HEAD
  auto(atom::resolve, expression)->caf::result<expression>>
=======
  caf::replies_to<atom::resolve, expression>::with< //
    expression>,
  // Retrieves information about a partition with a given uuid.
  caf::replies_to<atom::get, uuid>::with< //
    partition_info>>
>>>>>>> a9a38f01
  // Conform to the procotol of the STATUS CLIENT actor.
  ::extend_with<status_client_actor>::unwrap;

/// The interface of an IMPORTER actor.
using importer_actor = typed_actor_fwd<
  // Add a new sink.
  auto(stream_sink_actor<table_slice>)
    ->caf::result<caf::outbound_stream_slot<table_slice>>,
  // Register a FLUSH LISTENER actor.
  auto(atom::subscribe, atom::flush, flush_listener_actor)->caf::result<void>>
  // Conform to the protocol of the STREAM SINK actor for table slices.
  ::extend_with<stream_sink_actor<table_slice>>
  // Conform to the protocol of the STREAM SINK actor for table slices with a
  // description.
  ::extend_with<stream_sink_actor<table_slice, std::string>>
  // Conform to the protocol of the STATUS CLIENT actor.
  ::extend_with<status_client_actor>::unwrap;

/// The INDEX actor interface.
using index_actor = typed_actor_fwd<
  // Triggered when the INDEX finished querying a PARTITION.
  auto(atom::done, uuid)->caf::result<void>,
  // Subscribes a FLUSH LISTENER to the INDEX.
  auto(atom::subscribe, atom::flush, flush_listener_actor)->caf::result<void>,
  // Subscribes a PARTITION CREATION LISTENER to the INDEX.
  auto(atom::subscribe, atom::create, partition_creation_listener_actor,
       send_initial_dbstate)
    ->caf::result<void>,
  // Evaluates a query, ie. sends matching events to the caller.
  auto(atom::evaluate, query_context)->caf::result<query_cursor>,
  // Resolves a query to its candidate partitions per type.
  // TODO: Expose the catalog as a system component so this
  // handler can go directly to the catalog.
  auto(atom::resolve, expression)->caf::result<catalog_lookup_result>,
  // Queries PARTITION actors for a given query id.
  auto(atom::query, uuid, uint32_t)->caf::result<void>,
  // Erases the given partition from the INDEX.
  auto(atom::erase, uuid)->caf::result<atom::done>,
  // Erases the given set of partitions from the INDEX.
  auto(atom::erase, std::vector<uuid>)->caf::result<atom::done>,
  // Applies the given pipelineation to the partition.
  // When keep_original_partition is yes: merges the transformed partitions with
  // the original ones and returns the new partition infos. When
  // keep_original_partition is no: does an in-place pipeline keeping the old
  // ids, and makes new partitions preserving them.
  auto(atom::apply, pipeline_ptr, std::vector<vast::partition_info>,
       keep_original_partition)
    ->caf::result<std::vector<partition_info>>,
  // Decomissions all active partitions, effectively flushing them to disk.
  auto(atom::flush)->caf::result<void>>
  // Conform to the protocol of the STREAM SINK actor for table slices.
  ::extend_with<stream_sink_actor<table_slice>>
  // Conform to the protocol of the STATUS CLIENT actor.
  ::extend_with<status_client_actor>::unwrap;

/// The DISK MONITOR actor interface.
using disk_monitor_actor = typed_actor_fwd<
  // Checks the monitoring requirements.
  auto(atom::ping)->caf::result<void>,
  // Purge events as required for the monitoring requirements.
  auto(atom::erase)->caf::result<void>>
  // Conform to the protocol of the STATUS CLIENT actor.
  ::extend_with<status_client_actor>::unwrap;

/// The interface for file system I/O. The filesystem actor implementation
/// must interpret all operations that contain paths *relative* to its own
/// root directory.
using filesystem_actor = typed_actor_fwd<
  // Writes a chunk of data to a given path. Creates intermediate directories
  // if needed.
  auto(atom::write, std::filesystem::path, chunk_ptr)->caf::result<atom::ok>,
  // Reads a chunk of data from a given path and returns the chunk.
  auto(atom::read, std::filesystem::path)->caf::result<chunk_ptr>,
  // Moves a file on the fielsystem.
  auto(atom::move, std::filesystem::path, std::filesystem::path)
    ->caf::result<atom::done>,
  // Moves a file on the fielsystem.
  auto(atom::move,
       std::vector<std::pair<std::filesystem::path, std::filesystem::path>>)
    ->caf::result<atom::done>,
  // Memory-maps a file.
  auto(atom::mmap, std::filesystem::path)->caf::result<chunk_ptr>,
  // Deletes a file.
  auto(atom::erase, std::filesystem::path)->caf::result<atom::done>>
  // Conform to the procotol of the STATUS CLIENT actor.
  ::extend_with<status_client_actor>::unwrap;

/// The interface of an BULK PARTITION actor.
using partition_transformer_actor = typed_actor_fwd<
  // Persist the transformed partitions and return the generated
  // partition synopses.
  auto(atom::persist)->caf::result<std::vector<partition_synopsis_pair>>,
  // INTERNAL: Continuation handler for `atom::done`.
  auto(atom::internal, atom::resume, atom::done)->caf::result<void>>
  // extract_query_context API
  ::extend_with<receiver_actor<table_slice>>
  // Receive a completion signal for the input stream.
  ::extend_with<receiver_actor<atom::done>>::unwrap;

/// The interface of an ACTIVE PARTITION actor.
using active_partition_actor = typed_actor_fwd<
  auto(atom::subscribe, atom::flush, flush_listener_actor)->caf::result<void>,
  // Persists the active partition at the specified path.
  auto(atom::persist, std::filesystem::path, std::filesystem::path)
    ->caf::result<partition_synopsis_ptr>,
  // INTERNAL: A repeatedly called continuation of the persist request.
  auto(atom::internal, atom::persist, atom::resume)->caf::result<void>>
  // Conform to the protocol of the STREAM SINK actor for table slices.
  ::extend_with<stream_sink_actor<table_slice>>
  // Conform to the protocol of the PARTITION actor.
  ::extend_with<partition_actor>::unwrap;

/// The interface of the EXPORTER actor.
using exporter_actor = typed_actor_fwd<
  // Request extraction of all events.
  auto(atom::extract)->caf::result<void>,
  // Request extraction of the given number of events.
  auto(atom::extract, uint64_t)->caf::result<void>,
  // Register the ACCOUNTANT actor.
  auto(atom::set, accountant_actor)->caf::result<void>,
  // Register the INDEX actor.
  auto(atom::set, index_actor)->caf::result<void>,
  // Register the SINK actor.
  auto(atom::sink, caf::actor)->caf::result<void>,
  // Execute previously registered query.
  auto(atom::run)->caf::result<void>,
  // Execute previously registered query.
  auto(atom::done)->caf::result<void>,
  // Register a STATISTICS SUBSCRIBER actor.
  auto(atom::statistics, caf::actor)->caf::result<void>>
  // Receive a table slice that belongs to a query.
  ::extend_with<receiver_actor<table_slice>>
  // Conform to the protocol of the STREAM SINK actor for table slices.
  ::extend_with<stream_sink_actor<table_slice>>
  // Conform to the protocol of the STATUS CLIENT actor.
  ::extend_with<status_client_actor>::unwrap;

/// The interface of a REST HANDLER actor.
using rest_handler_actor = system::typed_actor_fwd<
  // Receive an incoming HTTP request.
  auto(atom::http_request, uint64_t, http_request)->caf::result<void>>::unwrap;

/// The interface of a COMPONENT PLUGIN actor.
using component_plugin_actor = typed_actor_fwd<>
  // Conform to the protocol of the STATUS CLIENT actor.
  ::extend_with<status_client_actor>::unwrap;

/// The interface of an ANALYZER PLUGIN actor.
using analyzer_plugin_actor = typed_actor_fwd<>
  // Conform to the protocol of the STREAM SINK actor for table slices.
  ::extend_with<stream_sink_actor<table_slice>>
  // Conform to the protocol of the COMPONENT PLUGIN actor.
  ::extend_with<component_plugin_actor>::unwrap;

/// The interface of a SOURCE actor.
using source_actor = typed_actor_fwd<
  // INTERNAL: Progress.
  auto(atom::internal, atom::run, uint64_t)->caf::result<void>,
  // Retrieve the currently used module of the SOURCE.
  auto(atom::get, atom::module)->caf::result<module>,
  // Update the currently used module of the SOURCE.
  auto(atom::put, module)->caf::result<void>,
  // Update the expression used for filtering data in the SOURCE.
  auto(atom::normalize, expression)->caf::result<void>,
  // Set up a new stream sink for the generated data.
  auto(stream_sink_actor<table_slice, std::string>)->caf::result<void>>
  // Conform to the protocol of the STATUS CLIENT actor.
  ::extend_with<status_client_actor>::unwrap;

/// The interface of a DATAGRAM SOURCE actor.
using datagram_source_actor = typed_actor_fwd<
  // Reacts to datagram messages.
  auto(caf::io::new_datagram_msg)->caf::result<void>>
  // Conform to the protocol of the SOURCE actor.
  ::extend_with<source_actor>::unwrap_as_broker;

/// The interface of an TRANSFORMER actor.
using transformer_actor = typed_actor_fwd<
  // Send transformed slices to this sink.
  auto(stream_sink_actor<table_slice>)
    ->caf::result<caf::outbound_stream_slot<table_slice>>,
  // Send transformed slices to this sink; pass the string through along with
  // the stream handshake.
  auto(stream_sink_actor<table_slice, std::string>, std::string)
    ->caf::result<void>>
  // Conform to the protocol of the STREAM SINK actor for framed table slices
  ::extend_with<stream_sink_actor<detail::framed<table_slice>>>
  // Conform to the protocol of the STATUS CLIENT actor.
  ::extend_with<status_client_actor>::unwrap;

/// The interface of the NODE actor.
using node_actor = typed_actor_fwd<
  // Run an invocation in the node.
  auto(atom::run, invocation)->caf::result<caf::message>,
  // INTERNAL: Spawn component plugins.
  auto(atom::internal, atom::spawn, atom::plugin)->caf::result<void>,
  // Run an invocation in the node that spawns an actor.
  auto(atom::spawn, invocation)->caf::result<caf::actor>,
  // Add a component to the component registry.
  auto(atom::put, caf::actor, std::string)->caf::result<atom::ok>,
  // Retrieve components by their type from the component registry.
  auto(atom::get, atom::type, std::string)->caf::result<std::vector<caf::actor>>,
  // Retrieve a component by its label from the component registry.
  auto(atom::get, atom::label, std::string)->caf::result<caf::actor>,
  // Retrieve components by their label from the component registry.
  auto(atom::get, atom::label, std::vector<std::string>)
    ->caf::result<std::vector<caf::actor>>,
  // Retrieve the version of the process running the NODE.
  auto(atom::get, atom::version)->caf::result<record>,
  // Retrieve the configuration of the NODE.
  auto(atom::config)->caf::result<record>>::unwrap;

using terminator_actor = typed_actor_fwd<
  // Shut down the given actors.
  auto(atom::shutdown, std::vector<caf::actor>)->caf::result<atom::done>>::unwrap;

} // namespace vast::system

// -- type announcements -------------------------------------------------------

CAF_BEGIN_TYPE_ID_BLOCK(vast_actors, caf::id_block::vast_atoms::end)

  VAST_ADD_TYPE_ID((std::filesystem::path))
  VAST_ADD_TYPE_ID(
    (std::vector<std::pair<std::filesystem::path, std::filesystem::path>>))

  VAST_ADD_TYPE_ID((vast::system::accountant_actor))
  VAST_ADD_TYPE_ID((vast::system::active_indexer_actor))
  VAST_ADD_TYPE_ID((vast::system::active_partition_actor))
  VAST_ADD_TYPE_ID((vast::system::analyzer_plugin_actor))
  VAST_ADD_TYPE_ID((vast::system::catalog_actor))
  VAST_ADD_TYPE_ID((vast::system::default_active_store_actor))
  VAST_ADD_TYPE_ID((vast::system::default_passive_store_actor))
  VAST_ADD_TYPE_ID((vast::system::disk_monitor_actor))
  VAST_ADD_TYPE_ID((vast::system::evaluator_actor))
  VAST_ADD_TYPE_ID((vast::system::exporter_actor))
  VAST_ADD_TYPE_ID((vast::system::filesystem_actor))
  VAST_ADD_TYPE_ID((vast::system::flush_listener_actor))
  VAST_ADD_TYPE_ID((vast::system::importer_actor))
  VAST_ADD_TYPE_ID((vast::system::index_actor))
  VAST_ADD_TYPE_ID((vast::system::indexer_actor))
  VAST_ADD_TYPE_ID((vast::system::node_actor))
  VAST_ADD_TYPE_ID((vast::system::partition_actor))
  VAST_ADD_TYPE_ID((vast::system::partition_creation_listener_actor))
  VAST_ADD_TYPE_ID((vast::system::receiver_actor<vast::atom::done>))
  VAST_ADD_TYPE_ID((vast::system::rest_handler_actor))
  VAST_ADD_TYPE_ID((vast::system::status_client_actor))
  VAST_ADD_TYPE_ID((vast::system::stream_sink_actor<vast::table_slice>))
  VAST_ADD_TYPE_ID(
    (vast::system::stream_sink_actor<vast::table_slice, std::string>))

CAF_END_TYPE_ID_BLOCK(vast_actors)

// Used in the interface of the catalog actor.
// We can't provide a meaningful implementation of `inspect()` for a shared_ptr,
// so so we add these as `UNSAFE_MESSAGE_TYPE` to assure caf that they will
// never be sent over the network.
#define vast_uuid_synopsis_map                                                 \
  std::unordered_map<vast::uuid, vast::partition_synopsis_ptr>
CAF_ALLOW_UNSAFE_MESSAGE_TYPE(std::shared_ptr<vast_uuid_synopsis_map>)
CAF_ALLOW_UNSAFE_MESSAGE_TYPE(vast::partition_synopsis_ptr)
CAF_ALLOW_UNSAFE_MESSAGE_TYPE(vast::partition_synopsis_pair)
CAF_ALLOW_UNSAFE_MESSAGE_TYPE(vast::pipeline_ptr)
CAF_ALLOW_UNSAFE_MESSAGE_TYPE(vast::http_request)
#undef vast_uuid_synopsis_map

#undef VAST_ADD_TYPE_ID<|MERGE_RESOLUTION|>--- conflicted
+++ resolved
@@ -239,15 +239,9 @@
   // Retrieves the known taxonomies.
   auto(atom::get, atom::taxonomies)->caf::result<taxonomies>,
   // Resolves an expression in terms of the known taxonomies.
-<<<<<<< HEAD
-  auto(atom::resolve, expression)->caf::result<expression>>
-=======
-  caf::replies_to<atom::resolve, expression>::with< //
-    expression>,
-  // Retrieves information about a partition with a given uuid.
-  caf::replies_to<atom::get, uuid>::with< //
-    partition_info>>
->>>>>>> a9a38f01
+  auto(atom::resolve, expression)->caf::result<expression>,
+  // Retrieves information about a partition with a given UUID.
+  auto(atom::get, uuid)->caf::result<partition_info>>
   // Conform to the procotol of the STATUS CLIENT actor.
   ::extend_with<status_client_actor>::unwrap;
 

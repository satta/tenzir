--- conflicted
+++ resolved
@@ -307,13 +307,8 @@
     } else if constexpr (std::is_same_v<T, real_type>) {
       // The default parser for real's requires the dot, so we special-case the
       // real parser here.
-<<<<<<< HEAD
-      auto ws = ignore(*(parsers::space - opt_.separator));
-      return (ws >> parsers::real_opt_dot >> ws) ->* [](real x) {
-=======
-      auto ws = ignore(*parsers::space);
+      auto ws = ignore(*parsers::space - opt_.separator);
       return (ws >> parsers::real >> ws) ->* [](real x) {
->>>>>>> 0162365a
         return x;
       };
     } else if constexpr (registered_parser_type<type_to_data_t<T>>) {

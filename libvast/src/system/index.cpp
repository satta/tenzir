--- conflicted
+++ resolved
@@ -1926,14 +1926,9 @@
       // state will keep the actor alive
       self->request(partition_transfomer, caf::infinite, atom::persist_v)
         .then(
-<<<<<<< HEAD
           [self, deliver,
            old_partition_id_vec = std::move(selected_partition_ids), keep,
-           marker_path](
-=======
-          [self, deliver, old_partition_ids, keep, marker_path, rp,
-           partition_transfomer](
->>>>>>> 7b15a145
+           marker_path, rp, partition_transfomer](
             std::vector<augmented_partition_synopsis>& apsv) mutable {
             std::vector<uuid> new_partition_ids;
             new_partition_ids.reserve(apsv.size());

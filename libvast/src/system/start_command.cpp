--- conflicted
+++ resolved
@@ -35,13 +35,8 @@
 
 start_command::start_command(command* parent, std::string_view name)
   : node_command{parent, name} {
-<<<<<<< HEAD
-  add_opt("bare,b", "spawn empty node without any components", false);
-  add_opt("foreground,f", "run in foreground (do not daemonize)", false);
-=======
-  add_opt<bool>("bare", "spawn empty node without any components");
+  add_opt<bool>("bare,b", "spawn empty node without any components");
   add_opt<bool>("foreground,f", "run in foreground (do not daemonize)");
->>>>>>> 32cd7f4d
 }
 
 int start_command::run_impl(actor_system& sys,

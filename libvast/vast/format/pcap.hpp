--- conflicted
+++ resolved
@@ -21,17 +21,13 @@
 #include <random>
 
 #include "vast/address.hpp"
+#include "vast/concept/hashable/hash_append.hpp"
+#include "vast/concept/hashable/xxhash.hpp"
+#include "vast/detail/operators.hpp"
 #include "vast/expected.hpp"
 #include "vast/port.hpp"
 #include "vast/schema.hpp"
 #include "vast/time.hpp"
-
-#include "vast/concept/hashable/hash_append.hpp"
-#include "vast/concept/hashable/xxhash.hpp"
-
-#include "vast/format/writer.hpp"
-
-#include "vast/detail/operators.hpp"
 
 namespace vast {
 
@@ -130,7 +126,7 @@
 };
 
 /// A PCAP writer.
-class writer : public format::writer<writer> {
+class writer {
 public:
   writer() = default;
 
@@ -141,11 +137,7 @@
 
   ~writer();
 
-<<<<<<< HEAD
-  expected<void> process(event const& e);
-=======
   expected<void> write(const event& e);
->>>>>>> 0a1008ef
 
   expected<void> flush();
 

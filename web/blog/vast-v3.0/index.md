---
draft: true
title: VAST v3.0
description: VAST Language Evolution — Dataflow Pipelines
authors: [dominiklohmann, dakostu]
image: /img/blog/building-blocks.excalidraw.svg
date: 2023-02-15
<<<<<<< HEAD
tags: [release, vastql, cef, performance, introspection, regex]
=======
image: /path/to/image.png
tags: [release, language, cef, performance, introspection, regex]
>>>>>>> a2ce43c2
---

<!--
TODO: Outstanding tasks for the blog post before we can publish
- Remove this comment
<<<<<<< HEAD
- Find a better title
=======
- Create an image for the blog post
>>>>>>> a2ce43c2
--->

[VAST v3.0][github-vast-release] is out. This release brings some major updates
to the the VAST language, making it easy to write down dataflow pipelines that
filter, reshape, aggregate, and enrich security event data. Think of VAST as
security data pipelines plus open storage engine.

[github-vast-release]: https://github.com/tenzir/vast/releases/tag/v3.0.0

<!--truncate-->

![Pipelines and Storage](/img/blog/building-blocks.excalidraw.svg)

## The VAST Language: Dataflow Pipelines

Starting with v3.0, VAST introduces a new way to write pipelines, with a syntax
similar to [splunk](https://splunk.com), [Kusto][kusto],
[PRQL](https://prql-lang.org/), and [Zed](https://zed.brimdata.io/). Previously,
VAST only supported a YAML-like definition of pipelines in configuration files
to deploy them statically during import, export, or use them during compaction.

[kusto]: https://learn.microsoft.com/en-us/azure/data-explorer/kusto/query/

The new syntax resembles the well-known Unix paradigm of command chaining. The
difference to Unix pipelines is that VAST exchanges structured data between
operators. The `vast export` and `vast import` commands now accept such a
pipeline as a string argument. Refer to the [pipelines
documentation][pipeline-doc] for more details on how to use the new pipeline
syntax.

:::info Pipeline YAML Syntax Deprecation
This release introduces a transitional period from YAML-style to textual
pipelines. The old YAML syntax for pipelines will be deprecated and removed
altogether in a future version. The new pipeline operators [`head`][head-op] and
[`taste`][taste-op] have no YAML equivalent.
:::

[pipeline-doc]: /docs/understand/language/pipelines#define-a-pipeline
[head-op]: /docs/understand/language/operators/head
[taste-op]: /docs/understand/language/operators/taste

## Language Upgrades

We've made some breaking changes to the the VAST language that we've wanted to
do for a long time. Here's a summary:

1. We removed the term VASTQL: The VAST Query Language is now simply
   the VAST language, and "VAST" will supersede the "VASTQL" abbreviation.

2. Several built-in types have a new name:

   - `int` → `int64`
   - `count` → `uint64`
   - `real` → `double`
   - `addr` → `ip`

   The old names are still supported for the time being, but trigger a
   warning on startup. We will remove support for the old names in a future
   release.

3. The match operator `~` and its negated form `!~` no longer exist. Use `==`
   and `!=` instead to perform searches with regular expressions, e.g., `url ==
   /^https?.*/`. Such queries now work for all string fields in addition to the
   previously supported `#type` meta extractor.

4. We removed the `#field` meta extractor. That is, queries of the form `#field
   == "some.field.name"` no longer work. Use `some.field.name != nil` to check
   for field existence moving forward.

5. We renamed the boolean literal values `T` and `F` to `true` and `false`,
   respectively. For example the query `suricata.alert.alerted == T` is no
   longer valid; use `suricata.alert.alerted == true` instead.

6. The `map` type no longer exists: Instead of `map<T, U>`, use the equivalent
   `list<record{ key: T, value: U }>`.

Our goal is for these changes to make the query language feel more natural to
our users. We've got [big plans][rfc-001] on how to extend it—and this felt very
much necessary as a preparatory step to making the language more useful.

[rfc-001]: https://github.com/tenzir/vast/blob/master/rfc/001-composable-pipelines/README.md

## Regular Expression Evaluation

VAST now supports searching with regular expressions. For example, let's say you
are looking for all events that contain a GUID surrounded by braces whose third
and fourth section are `5ec2-7015`:

```json {0} title="vast export -n 1 json '/\{[0-9a-f]{8}-[0-9a-f]\{4}-5ec2-7015-[0-9a-f]\{12}\}/'"
{
  "RuleName": "-",
  "UtcTime": "2020-05-18T09:42:40.443000",
  "ProcessGuid": "{8bcf3217-5890-5ec2-7015-00000000b000}",
  "ProcessId": 172,
  "Image": "C:\\Windows\\System32\\conhost.exe",
  "FileVersion": "10.0.17763.1075 (WinBuild.160101.0800)",
  "Description": "Console Window Host",
  "Product": "Microsoft® Windows® Operating System",
  "Company": "Microsoft Corporation",
  "OriginalFileName": "CONHOST.EXE",
  "CommandLine": "\\??\\C:\\Windows\\system32\\conhost.exe 0xffffffff -ForceV1",
  "CurrentDirectory": "C:\\Windows",
  "User": "NT AUTHORITY\\SYSTEM",
  "LogonGuid": "{8bcf3217-54f5-5ebe-e703-000000000000}",
  "LogonId": 999,
  "TerminalSessionId": 0,
  "IntegrityLevel": "System",
  "Hashes": "SHA1=74F28DD9B0DA310D85F1931DB2749A26A9A8AB02",
  "ParentProcessGuid": "{8bcf3217-5890-5ec2-6f15-00000000b000}",
  "ParentProcessId": 3440,
  "ParentImage": "C:\\Windows\\System32\\OpenSSH\\sshd.exe",
  "ParentCommandLine": "\"C:\\Windows\\System32\\OpenSSH\\sshd.exe\" \"-R\""
}
```

:::tip Case-Insensitive Patterns
In addition to writing `/pattern/`, you can specify a regular expression that
ignores the casing of characters via `/pattern/i`. The `/i` flag is currently
the only support pattern modifier.
:::

## Revamped Status for Event Distribution

The event distribution statistics moved within the output of `vast status`.

They were previously available under the `index.statistics` section when using
the `--detailed` option:

```json {0} title="VAST v2.4.1 ❯ vast status --detailed | jq .index.statistics"
{
  "events": {
    "total": 42
  },
  "layouts": {
    "suricata.alert": {
      "count": 1,
      "percentage": 2.4
    },
    "suricata.flow": {
      "count": 41,
      "percentage": 97.6
    }
  }
}
```

It is now under the `catalog` section and shows some additional information:

```json {0} title="VAST v3.0 ❯ vast status | jq .catalog"
{
  "num-events": 42,
  "num-partitions": 3,
  "schemas": {
    "suricata.alert": {
      "import-time": {
        "max": "2023-01-13T22:51:23.730183",
        "min": "2023-01-13T22:51:23.730183"
      },
      "num-events": 1,
      "num-partitions": 1
    },
    "suricata.flow": {
      "import-time": {
        "max": "2023-01-13T22:51:24.127312",
        "min": "2023-01-13T23:13:01.991323"
      },
      "num-events": 41,
      "num-partitions": 2
    }
  }
}
```

## Display Schema of Stored Events

The `vast show schemas` command makes it easy to see the structure of events in
the database at a glance.

```yaml {0} title="vast show schemas --yaml suricata.flow"
- suricata.flow:
    record:
      - timestamp:
          timestamp: time
      - flow_id:
          type: uint64
          attributes:
            index: hash
      - pcap_cnt: uint64
      - vlan:
          list: uint64
      - in_iface: string
      - src_ip: ip
      - src_port:
          port: uint64
      - dest_ip: ip
      - dest_port:
          port: uint64
      - proto: string
      - event_type: string
      - community_id:
          type: string
          attributes:
            index: hash
      - flow:
          suricata.component.flow:
            record:
              - pkts_toserver: uint64
              - pkts_toclient: uint64
              - bytes_toserver: uint64
              - bytes_toclient: uint64
              - start: time
              - end: time
              - age: uint64
              - state: string
              - reason: string
              - alerted: bool
      - app_proto: string
```

:::tip Filter Schemas
The `vast show schemas` command supports filtering not just by the exact name of
a schema, but also by the module name. E.g., `vast show schemas zeek` will print
a list of all schemas in the Zeek module that the VAST server holds data for.
:::

## Common Event Format (CEF) Parser

This release includes a new reader plugin for the [Common Event Format
(CEF)][cef], a text-based event format that originally stems from ArcSight. This
line-based format consists of up to 8 pipe-separated fields, with the last field
being an optional list of key-value pairs:

[cef]: https://www.microfocus.com/documentation/arcsight/arcsight-smartconnectors/pdfdoc/common-event-format-v25/common-event-format-v25.pdf

```
CEF:Version|Device Vendor|Device Product|Device Version|Device Event Class ID|Name|Severity|[Extension]
```

Here's a real-world instance.

```
CEF:0|Cynet|Cynet 360|4.5.4.22139|0|Memory Pattern - Cobalt Strike Beacon ReflectiveLoader|8| externalId=6 clientId=2251997 scanGroupId=3 scanGroupName=Manually Installed Agents sev=High duser=tikasrv01\\administrator cat=END-POINT Alert dhost=TikaSrv01 src=172.31.5.93 filePath=c:\\windows\\temp\\javac.exe fname=javac.exe rt=3/30/2022 10:55:34 AM fileHash=2BD1650A7AC9A92FD227B2AB8782696F744DD177D94E8983A19491BF6C1389FD rtUtc=Mar 30 2022 10:55:34.688 dtUtc=Mar 30 2022 10:55:32.458 hostLS=2022-03-30 10:55:34 GMT+00:00 osVer=Windows Server 2016 Datacenter x64 1607 epsVer=4.5.5.6845 confVer=637842168250000000 prUser=tikasrv01\\administrator pParams="C:\\Windows\\Temp\\javac.exe" sign=Not signed pct=2022-03-30 10:55:27.140, 2022-03-30 10:52:40.222, 2022-03-30 10:52:39.609 pFileHash=1F955612E7DB9BB037751A89DAE78DFAF03D7C1BCC62DF2EF019F6CFE6D1BBA7 pprUser=tikasrv01\\administrator ppParams=C:\\Windows\\Explorer.EXE pssdeep=49152:2nxldYuopV6ZhcUYehydN7A0Fnvf2+ecNyO8w0w8A7/eFwIAD8j3:Gxj/7hUgsww8a0OD8j3 pSign=Signed and has certificate info gpFileHash=CFC6A18FC8FE7447ECD491345A32F0F10208F114B70A0E9D1CD72F6070D5B36F gpprUser=tikasrv01\\administrator gpParams=C:\\Windows\\system32\\userinit.exe gpssdeep=384:YtOYTIcNkWE9GHAoGLcVB5QGaRW5SmgydKz3fvnJYunOTBbsMoMH3nxENoWlymW:YLTVNkzGgoG+5BSmUfvJMdsq3xYu gpSign=Signed actRem=Kill, Rename
```

VAST's CEF plugin supports parsing such lines using the `cef` format:

```
vast import cef < cef.log
```

VAST translates the `extension` field to a nested record, where the key-value
pairs of the extensions map to record fields. Here is an example of the above
event:

```json {0} title="vast export json '172.31.5.93' | jq"
{
  "cef_version": 0,
  "device_vendor": "Cynet",
  "device_product": "Cynet 360",
  "device_version": "4.5.4.22139",
  "signature_id": "0",
  "name": "Memory Pattern - Cobalt Strike Beacon ReflectiveLoader",
  "severity": "8",
  "extension": {
    "externalId": 6,
    "clientId": 2251997,
    "scanGroupId": 3,
    "scanGroupName": "Manually Installed Agents",
    "sev": "High",
    "duser": "tikasrv01\\administrator",
    "cat": "END-POINT Alert",
    "dhost": "TikaSrv01",
    "src": "172.31.5.93",
    "filePath": "c:\\windows\\temp\\javac.exe",
    "fname": "javac.exe",
    "rt": "3/30/2022 10:55:34 AM",
    "fileHash": "2BD1650A7AC9A92FD227B2AB8782696F744DD177D94E8983A19491BF6C1389FD",
    "rtUtc": "Mar 30 2022 10:55:34.688",
    "dtUtc": "Mar 30 2022 10:55:32.458",
    "hostLS": "2022-03-30 10:55:34 GMT+00:00",
    "osVer": "Windows Server 2016 Datacenter x64 1607",
    "epsVer": "4.5.5.6845",
    "confVer": 637842168250000000,
    "prUser": "tikasrv01\\administrator",
    "pParams": "C:\\Windows\\Temp\\javac.exe",
    "sign": "Not signed",
    "pct": "2022-03-30 10:55:27.140, 2022-03-30 10:52:40.222, 2022-03-30 10:52:39.609",
    "pFileHash": "1F955612E7DB9BB037751A89DAE78DFAF03D7C1BCC62DF2EF019F6CFE6D1BBA7",
    "pprUser": "tikasrv01\\administrator",
    "ppParams": "C:\\Windows\\Explorer.EXE",
    "pssdeep": "49152:2nxldYuopV6ZhcUYehydN7A0Fnvf2+ecNyO8w0w8A7/eFwIAD8j3:Gxj/7hUgsww8a0OD8j3",
    "pSign": "Signed and has certificate info",
    "gpFileHash": "CFC6A18FC8FE7447ECD491345A32F0F10208F114B70A0E9D1CD72F6070D5B36F",
    "gpprUser": "tikasrv01\\administrator",
    "gpParams": "C:\\Windows\\system32\\userinit.exe",
    "gpssdeep": "384:YtOYTIcNkWE9GHAoGLcVB5QGaRW5SmgydKz3fvnJYunOTBbsMoMH3nxENoWlymW:YLTVNkzGgoG+5BSmUfvJMdsq3xYu",
    "gpSign": "Signed",
    "actRem": "Kill, Rename"
  }
}
```

:::note Syslog Header
Sometimes CEF is prefixed with a syslog header. VAST currently only supports the
"raw" form without the syslog header. We are working on support for composable
*generic* formats, e.g., syslog, where the message can basically be any other
existing format.
:::

## Tidbits

This VAST release contains a fair amount of other changes and interesting
improvements. As always, the [changelog][changelog] contains a complete list of
user-facing changes since the last release.

Here are some entries that we want to highlight:

[changelog]: //vast.io/changelog#v300

### Removing Empty Fields from JSON Output

The `vast export json` command gained new options in addition to the already
existing `--omit-nulls`: Pass `--omit-empty-records`, `--omit-empty-lists`,
or `--omit-empty-maps` to cause VAST not to display empty records, lists, or
maps respectively.

The flag `--omit-empty` empty combines the three new options and `--omit-nulls`,
essentially causing VAST not to render empty values at all. To set these options
globally, add the following to your vast.yaml configuration file:

```yaml
vast:
  export:
    json:
      # Always omit empty records and lists when using the JSON export format,
      # but keep empty lists and maps.
      omit-nulls: true
      omit-empty-records: true
      omit-empty-maps: false
      omit-empty-lists: false
```

### Faster Shutdown

VAST processes now shut down faster, which especially improves the performance
of the `vast import` and `vast export` commands for small amounts of data
ingested or quickly finishing queries.

To quantify this, we've created a database with nearly 300M Zeek events, and ran
an export of a single event with both VAST v2.4.1 and VAST v3.0 repeatedly.

```text {0} title="❯ vast -qq count --estimate | numfmt --grouping"
299,759,532
```

```text {0} title="VAST v2.4.1 ❯ hyperfine --warmup=5 --min-runs=20 'vast -qq --bare-mode export -n1 null'"
Benchmark 1: vast -qq --bare-mode export -n1 null
  Time (mean ± σ):     975.5 ms ±   4.8 ms    [User: 111.2 ms, System: 51.9 ms]
  Range (min … max):   966.3 ms … 985.3 ms    20 runs
```

```text {0} title="VAST v3.0 ❯ hyperfine --warmup=5 --min-runs=20 'vast -qq export -n1 null'"
Benchmark 1: vast -qq --bare-mode export -n1 null
  Time (mean ± σ):     210.8 ms ±   3.5 ms    [User: 99.8 ms, System: 42.5 ms]
  Range (min … max):   204.1 ms … 217.1 ms    20 runs
```

### Connection Stability

VAST clients may now be started before the VAST server: Client processes now
attempt to connect to server processes repeatedly until the configured
connection timeout expires.

We found this to generally improve reliability of services with multiple VAST
clients, for which we often encountered problems with VAST clients being unable
to connect to a VAST server when started before or immediately after the VAST
server.

Additionally, we've fixed a bug that caused VAST to crash when thousands of
clients attempted to connect at around the same time.

### Slim Docker Image

The new `tenzir/vast-slim` Docker image is an alternative to the existing
`tenzir/vast` Docker image that comes in at just under 40 MB in size—less than a
third than the regular image, making it even quicker to get started with VAST.

### Bundled Python Bindings

VAST installations now include Python bindings to VAST as a site package. The
package is called `vast` and also available [separately on PyPI][vast-pypi].

[vast-pypi]: https://pypi.org/project/pyvast<|MERGE_RESOLUTION|>--- conflicted
+++ resolved
@@ -5,23 +5,8 @@
 authors: [dominiklohmann, dakostu]
 image: /img/blog/building-blocks.excalidraw.svg
 date: 2023-02-15
-<<<<<<< HEAD
-tags: [release, vastql, cef, performance, introspection, regex]
-=======
-image: /path/to/image.png
 tags: [release, language, cef, performance, introspection, regex]
->>>>>>> a2ce43c2
 ---
-
-<!--
-TODO: Outstanding tasks for the blog post before we can publish
-- Remove this comment
-<<<<<<< HEAD
-- Find a better title
-=======
-- Create an image for the blog post
->>>>>>> a2ce43c2
---->
 
 [VAST v3.0][github-vast-release] is out. This release brings some major updates
 to the the VAST language, making it easy to write down dataflow pipelines that

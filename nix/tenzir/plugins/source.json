--- conflicted
+++ resolved
@@ -2,11 +2,7 @@
   "name": "tenzir-plugins",
   "url": "git@github.com:tenzir/tenzir-plugins",
   "ref": "main",
-<<<<<<< HEAD
-  "rev": "ff36fb2e9b8715d04b81d39882ace75255c9d8a0",
-=======
-  "rev": "b548894d409c311df0238fcf07e1691c43735fc9",
->>>>>>> 90e66f47
+  "rev": "fdab9043b4ef931f427fe0fd15143c58d5fbcbd7",
   "submodules": true,
   "shallow": true,
   "allRefs": true
